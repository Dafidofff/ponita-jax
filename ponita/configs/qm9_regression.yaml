seed: 0
device: None                              # Set to 'cpu' or 'cuda' to override automatic device selection

logging:
  log_dir: './logs'
  log_every_n_steps: 50
  visualize_every_n_steps: 1000
  checkpoint: False
  checkpoint_every_n_epochs: 25
  keep_n_checkpoints: 5
  no_progress_bar: False
  debug: False

ponita:
  hidden_dim: 32
  num_ori: 1
  basis_dim: 32
  degree: 3
  num_layers: 1
  widening_factor: 2
  layer_scale: 0
  radius: 1000.
  multiple_readouts: False
  loop: True

training:
  fully_connected: True
<<<<<<< HEAD
  train_augmentation: False
  target: alpha
=======
  train_augmentation: True
>>>>>>> 0860eacb
  num_epochs: 10000
  batch_size: 8
  num_workers: 0
  model_checkpoint: True
  early_stopping: False

test:
  test_every_n_epochs: 1
  test_interval: 1
  batch_size: 16
  min_num_epochs: 200

optimizer:
  seed: 42
  name: adamw
  learning_rate: 1e-4
  clip_grad_norm: 1.0
  weight_decay: 0.0<|MERGE_RESOLUTION|>--- conflicted
+++ resolved
@@ -25,12 +25,8 @@
 
 training:
   fully_connected: True
-<<<<<<< HEAD
   train_augmentation: False
   target: alpha
-=======
-  train_augmentation: True
->>>>>>> 0860eacb
   num_epochs: 10000
   batch_size: 8
   num_workers: 0
