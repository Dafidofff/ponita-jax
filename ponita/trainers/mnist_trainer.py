--- conflicted
+++ resolved
@@ -150,21 +150,13 @@
             
             # Define loss and calculate gradients
             def loss_fn(params):
-<<<<<<< HEAD
                 # logits, _ = self.model.apply(params, batch['x'], batch['pos'], None, batch['batch'])
                 logits, _ = self.model.apply(params, batch['pos'], batch['x'])
                 loss = jnp.mean(optax.softmax_cross_entropy_with_integer_labels(logits, batch['y']))
                 return loss
 
             loss, grads = jax.value_and_grad(loss_fn)(state.params)
-=======
-                logits, _ = self.model.apply(params, batch['x'], batch['pos'], None, batch['batch'])
-                
-                # one hot encoding of the target
-                label = jax.nn.one_hot(batch['y'], 10)
-                loss = jnp.mean(optax.softmax_cross_entropy(logits, label))
-                return loss, logits
->>>>>>> 0860eacb
+
 
             (loss, logits), grads = jax.value_and_grad(loss_fn, has_aux=True)(state.params)
            
